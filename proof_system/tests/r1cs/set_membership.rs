use ark_bls12_381::Bls12_381;
use ark_ff::{One, Zero};
use ark_std::rand::rngs::StdRng;
use ark_std::rand::SeedableRng;
use ark_std::UniformRand;
use legogroth16::circom::{CircomCircuit, R1CS};
use proof_system::prelude::{
    EqualWitnesses, MetaStatements, ProofSpec, R1CSCircomWitness, Statements, Witness, WitnessRef,
    Witnesses,
};
use proof_system::statement::{
    bbs_plus::PoKBBSSignatureG1 as PoKSignatureBBSG1Stmt,
    r1cs_legogroth16::{
        R1CSCircomProver as R1CSProverStmt, R1CSCircomVerifier as R1CSVerifierStmt,
    },
};
use proof_system::witness::PoKBBSSignatureG1 as PoKSignatureBBSG1Wit;
use std::collections::{BTreeMap, BTreeSet};

use crate::r1cs::abs_path;
use test_utils::bbs_plus::*;
use test_utils::{Fr, ProofG1};

#[test]
fn pok_of_bbs_plus_sig_and_set_membership() {
    // Prove knowledge of a signature and that a specific signed message member/non-member of a public set

    let mut rng = StdRng::seed_from_u64(0u64);
    let msg_count = 7;
    let (msgs, sig_params, sig_keypair, sig) = sig_setup(&mut rng, msg_count);

    // A public set which will not contain any of the signed messages
    let mut public_set = (0..5).map(|_| Fr::rand(&mut rng)).collect::<Vec<_>>();

    // This message index's membership/non-membership will be checked
    let member_msg_idx = 3;

    let commit_witness_count = 1;
    // Circom code for following in tests/r1cs/circom/circuits/set_membership_5_public.circom
    let r1cs_file_path = "tests/r1cs/circom/bls12-381/set_membership_5_public.r1cs";
    let wasm_file_path = "tests/r1cs/circom/bls12-381/set_membership_5_public.wasm";
    let circuit = CircomCircuit::<Bls12_381>::from_r1cs_file(abs_path(r1cs_file_path)).unwrap();
    let snark_pk = circuit
        .clone()
        .generate_proving_key(commit_witness_count, &mut rng)
        .unwrap();

    let r1cs = R1CS::from_file(abs_path(r1cs_file_path)).unwrap();
    let wasm_bytes = std::fs::read(abs_path(wasm_file_path)).unwrap();

    let mut prover_statements = Statements::new();
    prover_statements.add(PoKSignatureBBSG1Stmt::new_statement_from_params(
        sig_params.clone(),
        sig_keypair.public_key.clone(),
        BTreeMap::new(),
    ));
    prover_statements.add(
        R1CSProverStmt::new_statement_from_params(
            r1cs.clone(),
            wasm_bytes.clone(),
            snark_pk.clone(),
        )
        .unwrap(),
    );

    let mut meta_statements = MetaStatements::new();
    meta_statements.add_witness_equality(EqualWitnesses(
        vec![(0, member_msg_idx), (1, 0)]
            .into_iter()
            .collect::<BTreeSet<WitnessRef>>(),
    ));

    let proof_spec_prover = ProofSpec::new(
        prover_statements.clone(),
        meta_statements.clone(),
        vec![],
        None,
    );
    proof_spec_prover.validate().unwrap();

    let mut witnesses = Witnesses::new();
    witnesses.add(PoKSignatureBBSG1Wit::new_as_witness(
        sig.clone(),
        msgs.clone().into_iter().enumerate().map(|t| t).collect(),
    ));
    let mut r1cs_wit = R1CSCircomWitness::<Bls12_381>::new();
    r1cs_wit.set_private("x".to_string(), vec![msgs[member_msg_idx]]);
    r1cs_wit.set_public("set".to_string(), public_set.clone());
    witnesses.add(Witness::R1CSLegoGroth16(r1cs_wit));

    let proof = ProofG1::new(
        &mut rng,
        proof_spec_prover.clone(),
        witnesses.clone(),
        None,
        Default::default(),
    )
    .unwrap()
    .0;

    let mut verifier_statements = Statements::new();
    verifier_statements.add(PoKSignatureBBSG1Stmt::new_statement_from_params(
        sig_params.clone(),
        sig_keypair.public_key.clone(),
        BTreeMap::new(),
    ));

    // The 1st public input will be 0 indicating that the message is not present in the set
    let mut public_inputs = vec![Fr::zero()];
    public_inputs.extend(&public_set);

    verifier_statements.add(
        R1CSVerifierStmt::new_statement_from_params(public_inputs, snark_pk.vk.clone()).unwrap(),
    );
    let verifier_proof_spec = ProofSpec::new(
        verifier_statements.clone(),
        meta_statements.clone(),
        vec![],
        None,
    );
    verifier_proof_spec.validate().unwrap();
<<<<<<< HEAD
    proof.verify(verifier_proof_spec.clone(), None).unwrap();
=======
    proof
        .verify::<StdRng>(
            &mut rng,
            verifier_proof_spec.clone(),
            None,
            Default::default(),
        )
        .unwrap();
>>>>>>> ff64b8c8

    // -------------------------------------------------------------------------------------- //

    // Update set to contain the signed message
    public_set[2] = msgs[member_msg_idx].clone();

    let mut witnesses = Witnesses::new();
    witnesses.add(PoKSignatureBBSG1Wit::new_as_witness(
        sig.clone(),
        msgs.clone().into_iter().enumerate().map(|t| t).collect(),
    ));
    let mut r1cs_wit = R1CSCircomWitness::<Bls12_381>::new();
    r1cs_wit.set_private("x".to_string(), vec![msgs[member_msg_idx]]);
    r1cs_wit.set_public("set".to_string(), public_set.clone());
    witnesses.add(Witness::R1CSLegoGroth16(r1cs_wit));

    let proof = ProofG1::new(
        &mut rng,
        proof_spec_prover.clone(),
        witnesses.clone(),
        None,
        Default::default(),
    )
    .unwrap()
    .0;

    let mut verifier_statements = Statements::new();
    verifier_statements.add(PoKSignatureBBSG1Stmt::new_statement_from_params(
        sig_params.clone(),
        sig_keypair.public_key.clone(),
        BTreeMap::new(),
    ));

    // The 1st public input will be 1 indicating that the message is present in the set
    let mut public_inputs = vec![Fr::one()];
    public_inputs.extend(&public_set);

    verifier_statements.add(
        R1CSVerifierStmt::new_statement_from_params(public_inputs, snark_pk.vk.clone()).unwrap(),
    );
    let verifier_proof_spec = ProofSpec::new(
        verifier_statements.clone(),
        meta_statements.clone(),
        vec![],
        None,
    );
    verifier_proof_spec.validate().unwrap();
<<<<<<< HEAD
    proof.verify(verifier_proof_spec.clone(), None).unwrap();
=======
    proof
        .verify::<StdRng>(
            &mut rng,
            verifier_proof_spec.clone(),
            None,
            Default::default(),
        )
        .unwrap();
>>>>>>> ff64b8c8
}<|MERGE_RESOLUTION|>--- conflicted
+++ resolved
@@ -119,9 +119,6 @@
         None,
     );
     verifier_proof_spec.validate().unwrap();
-<<<<<<< HEAD
-    proof.verify(verifier_proof_spec.clone(), None).unwrap();
-=======
     proof
         .verify::<StdRng>(
             &mut rng,
@@ -130,7 +127,6 @@
             Default::default(),
         )
         .unwrap();
->>>>>>> ff64b8c8
 
     // -------------------------------------------------------------------------------------- //
 
@@ -178,9 +174,6 @@
         None,
     );
     verifier_proof_spec.validate().unwrap();
-<<<<<<< HEAD
-    proof.verify(verifier_proof_spec.clone(), None).unwrap();
-=======
     proof
         .verify::<StdRng>(
             &mut rng,
@@ -189,5 +182,4 @@
             Default::default(),
         )
         .unwrap();
->>>>>>> ff64b8c8
 }