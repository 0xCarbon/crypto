#[macro_export]
macro_rules! impl_serialize_witness {
    () => {
        fn serialize<W: Write>(&self, mut writer: W) -> Result<(), SerializationError> {
            match self {
                Self::PoKBBSSignatureG1(s) => {
                    CanonicalSerialize::serialize(&0u8, &mut writer)?;
                    CanonicalSerialize::serialize(s, &mut writer)
                }
                Self::AccumulatorMembership(s) => {
                    CanonicalSerialize::serialize(&1u8, &mut writer)?;
                    CanonicalSerialize::serialize(s, &mut writer)
                }
                Self::AccumulatorNonMembership(s) => {
                    CanonicalSerialize::serialize(&2u8, &mut writer)?;
                    CanonicalSerialize::serialize(s, &mut writer)
                }
                Self::PedersenCommitment(s) => {
                    CanonicalSerialize::serialize(&3u8, &mut writer)?;
                    CanonicalSerialize::serialize(s, &mut writer)
                }
                Self::Saver(s) => {
                    CanonicalSerialize::serialize(&4u8, &mut writer)?;
                    CanonicalSerialize::serialize(s, &mut writer)
                }
                Self::BoundCheckLegoGroth16(s) => {
                    CanonicalSerialize::serialize(&5u8, &mut writer)?;
                    CanonicalSerialize::serialize(s, &mut writer)
                }
                Self::R1CSLegoGroth16(s) => {
                    CanonicalSerialize::serialize(&6u8, &mut writer)?;
                    CanonicalSerialize::serialize(s, &mut writer)
                }
            }
        }

        fn serialized_size(&self) -> usize {
            match self {
                Self::PoKBBSSignatureG1(s) => 0u8.serialized_size() + s.serialized_size(),
                Self::AccumulatorMembership(s) => 1u8.serialized_size() + s.serialized_size(),
                Self::AccumulatorNonMembership(s) => 2u8.serialized_size() + s.serialized_size(),
                Self::PedersenCommitment(s) => 3u8.serialized_size() + s.serialized_size(),
                Self::Saver(s) => 4u8.serialized_size() + s.serialized_size(),
                Self::BoundCheckLegoGroth16(s) => 5u8.serialized_size() + s.serialized_size(),
                Self::R1CSLegoGroth16(s) => 6u8.serialized_size() + s.serialized_size(),
            }
        }

        fn serialize_uncompressed<W: Write>(
            &self,
            mut writer: W,
        ) -> Result<(), SerializationError> {
            match self {
                Self::PoKBBSSignatureG1(s) => {
                    0u8.serialize_uncompressed(&mut writer)?;
                    s.serialize_uncompressed(&mut writer)
                }
                Self::AccumulatorMembership(s) => {
                    1u8.serialize_uncompressed(&mut writer)?;
                    s.serialize_uncompressed(&mut writer)
                }
                Self::AccumulatorNonMembership(s) => {
                    2u8.serialize_uncompressed(&mut writer)?;
                    s.serialize_uncompressed(&mut writer)
                }
                Self::PedersenCommitment(s) => {
                    3u8.serialize_uncompressed(&mut writer)?;
                    s.serialize_uncompressed(&mut writer)
                }
                Self::Saver(s) => {
                    4u8.serialize_uncompressed(&mut writer)?;
                    s.serialize_uncompressed(&mut writer)
                }
                Self::BoundCheckLegoGroth16(s) => {
                    5u8.serialize_uncompressed(&mut writer)?;
                    s.serialize_uncompressed(&mut writer)
                }
                Self::R1CSLegoGroth16(s) => {
                    6u8.serialize_uncompressed(&mut writer)?;
                    s.serialize_uncompressed(&mut writer)
                }
            }
        }

        fn serialize_unchecked<W: Write>(&self, mut writer: W) -> Result<(), SerializationError> {
            match self {
                Self::PoKBBSSignatureG1(s) => {
                    0u8.serialize_unchecked(&mut writer)?;
                    s.serialize_unchecked(&mut writer)
                }
                Self::AccumulatorMembership(s) => {
                    1u8.serialize_unchecked(&mut writer)?;
                    s.serialize_unchecked(&mut writer)
                }
                Self::AccumulatorNonMembership(s) => {
                    2u8.serialize_unchecked(&mut writer)?;
                    s.serialize_unchecked(&mut writer)
                }
                Self::PedersenCommitment(s) => {
                    3u8.serialize_unchecked(&mut writer)?;
                    s.serialize_unchecked(&mut writer)
                }
                Self::Saver(s) => {
                    4u8.serialize_unchecked(&mut writer)?;
                    s.serialize_unchecked(&mut writer)
                }
                Self::BoundCheckLegoGroth16(s) => {
                    5u8.serialize_unchecked(&mut writer)?;
                    s.serialize_unchecked(&mut writer)
                }
                Self::R1CSLegoGroth16(s) => {
                    6u8.serialize_unchecked(&mut writer)?;
                    s.serialize_unchecked(&mut writer)
                }
            }
        }

        fn uncompressed_size(&self) -> usize {
            match self {
                Self::PoKBBSSignatureG1(s) => 0u8.uncompressed_size() + s.uncompressed_size(),
                Self::AccumulatorMembership(s) => 1u8.uncompressed_size() + s.uncompressed_size(),
                Self::AccumulatorNonMembership(s) => {
                    2u8.uncompressed_size() + s.uncompressed_size()
                }
                Self::PedersenCommitment(s) => 3u8.uncompressed_size() + s.uncompressed_size(),
                Self::Saver(s) => 4u8.uncompressed_size() + s.uncompressed_size(),
                Self::BoundCheckLegoGroth16(s) => 5u8.uncompressed_size() + s.uncompressed_size(),
                Self::R1CSLegoGroth16(s) => 6u8.uncompressed_size() + s.uncompressed_size(),
            }
        }
    };
}

#[macro_export]
macro_rules! impl_deserialize_witness {
    () => {
        fn deserialize<R: Read>(mut reader: R) -> Result<Self, SerializationError> {
            let t: u8 = CanonicalDeserialize::deserialize(&mut reader)?;
            match t {
                0u8 => Ok(Self::PoKBBSSignatureG1(CanonicalDeserialize::deserialize(
                    &mut reader,
                )?)),
                1u8 => Ok(Self::AccumulatorMembership(
                    CanonicalDeserialize::deserialize(&mut reader)?,
                )),
                2u8 => Ok(Self::AccumulatorNonMembership(
                    CanonicalDeserialize::deserialize(&mut reader)?,
                )),
                3u8 => Ok(Self::PedersenCommitment(CanonicalDeserialize::deserialize(
                    &mut reader,
                )?)),
                4u8 => Ok(Self::Saver(CanonicalDeserialize::deserialize(&mut reader)?)),
                5u8 => Ok(Self::BoundCheckLegoGroth16(
                    CanonicalDeserialize::deserialize(&mut reader)?,
                )),
                6u8 => Ok(Self::R1CSLegoGroth16(CanonicalDeserialize::deserialize(
                    &mut reader,
                )?)),
                _ => Err(SerializationError::InvalidData),
            }
        }

        fn deserialize_uncompressed<R: Read>(mut reader: R) -> Result<Self, SerializationError> {
            match u8::deserialize_uncompressed(&mut reader)? {
                0u8 => Ok(Self::PoKBBSSignatureG1(
                    CanonicalDeserialize::deserialize_uncompressed(&mut reader)?,
                )),
                1u8 => Ok(Self::AccumulatorMembership(
                    CanonicalDeserialize::deserialize_uncompressed(&mut reader)?,
                )),
                2u8 => Ok(Self::AccumulatorNonMembership(
                    CanonicalDeserialize::deserialize_uncompressed(&mut reader)?,
                )),
                3u8 => Ok(Self::PedersenCommitment(
                    CanonicalDeserialize::deserialize_uncompressed(&mut reader)?,
                )),
                4u8 => Ok(Self::Saver(CanonicalDeserialize::deserialize_uncompressed(
                    &mut reader,
                )?)),
                5u8 => Ok(Self::BoundCheckLegoGroth16(
                    CanonicalDeserialize::deserialize_uncompressed(&mut reader)?,
                )),
                6u8 => Ok(Self::R1CSLegoGroth16(
                    CanonicalDeserialize::deserialize_uncompressed(&mut reader)?,
                )),
                _ => Err(SerializationError::InvalidData),
            }
        }

        fn deserialize_unchecked<R: Read>(mut reader: R) -> Result<Self, SerializationError> {
            match u8::deserialize_unchecked(&mut reader)? {
                0u8 => Ok(Self::PoKBBSSignatureG1(
                    CanonicalDeserialize::deserialize_unchecked(&mut reader)?,
                )),
                1u8 => Ok(Self::AccumulatorMembership(
                    CanonicalDeserialize::deserialize_unchecked(&mut reader)?,
                )),
                2u8 => Ok(Self::AccumulatorNonMembership(
                    CanonicalDeserialize::deserialize_unchecked(&mut reader)?,
                )),
                3u8 => Ok(Self::PedersenCommitment(
                    CanonicalDeserialize::deserialize_unchecked(&mut reader)?,
                )),
                4u8 => Ok(Self::Saver(CanonicalDeserialize::deserialize_unchecked(
                    &mut reader,
                )?)),
                5u8 => Ok(Self::BoundCheckLegoGroth16(
                    CanonicalDeserialize::deserialize_unchecked(&mut reader)?,
                )),
                6u8 => Ok(Self::R1CSLegoGroth16(
                    CanonicalDeserialize::deserialize_unchecked(&mut reader)?,
                )),
                _ => Err(SerializationError::InvalidData),
            }
        }
    };
}

<<<<<<< HEAD
=======
#[macro_export]
macro_rules! impl_serialize_statement_proof {
    () => {
        fn serialize<W: Write>(&self, mut writer: W) -> Result<(), SerializationError> {
            match self {
                Self::PoKBBSSignatureG1(s) => {
                    CanonicalSerialize::serialize(&0u8, &mut writer)?;
                    CanonicalSerialize::serialize(s, &mut writer)
                }
                Self::AccumulatorMembership(s) => {
                    CanonicalSerialize::serialize(&1u8, &mut writer)?;
                    CanonicalSerialize::serialize(s, &mut writer)
                }
                Self::AccumulatorNonMembership(s) => {
                    CanonicalSerialize::serialize(&2u8, &mut writer)?;
                    CanonicalSerialize::serialize(s, &mut writer)
                }
                Self::PedersenCommitment(s) => {
                    CanonicalSerialize::serialize(&3u8, &mut writer)?;
                    CanonicalSerialize::serialize(s, &mut writer)
                }
                Self::Saver(s) => {
                    CanonicalSerialize::serialize(&4u8, &mut writer)?;
                    CanonicalSerialize::serialize(s, &mut writer)
                }
                Self::BoundCheckLegoGroth16(s) => {
                    CanonicalSerialize::serialize(&5u8, &mut writer)?;
                    CanonicalSerialize::serialize(s, &mut writer)
                }
                Self::R1CSLegoGroth16(s) => {
                    CanonicalSerialize::serialize(&6u8, &mut writer)?;
                    CanonicalSerialize::serialize(s, &mut writer)
                }
                Self::SaverWithAggregation(s) => {
                    CanonicalSerialize::serialize(&7u8, &mut writer)?;
                    CanonicalSerialize::serialize(s, &mut writer)
                }
                Self::BoundCheckLegoGroth16WithAggregation(s) => {
                    CanonicalSerialize::serialize(&8u8, &mut writer)?;
                    CanonicalSerialize::serialize(s, &mut writer)
                }
                Self::R1CSLegoGroth16WithAggregation(s) => {
                    CanonicalSerialize::serialize(&9u8, &mut writer)?;
                    CanonicalSerialize::serialize(s, &mut writer)
                }
            }
        }

        fn serialized_size(&self) -> usize {
            match self {
                Self::PoKBBSSignatureG1(s) => 0u8.serialized_size() + s.serialized_size(),
                Self::AccumulatorMembership(s) => 1u8.serialized_size() + s.serialized_size(),
                Self::AccumulatorNonMembership(s) => 2u8.serialized_size() + s.serialized_size(),
                Self::PedersenCommitment(s) => 3u8.serialized_size() + s.serialized_size(),
                Self::Saver(s) => 4u8.serialized_size() + s.serialized_size(),
                Self::BoundCheckLegoGroth16(s) => 5u8.serialized_size() + s.serialized_size(),
                Self::R1CSLegoGroth16(s) => 6u8.serialized_size() + s.serialized_size(),
                Self::SaverWithAggregation(s) => 7u8.serialized_size() + s.serialized_size(),
                Self::BoundCheckLegoGroth16WithAggregation(s) => {
                    8u8.serialized_size() + s.serialized_size()
                }
                Self::R1CSLegoGroth16WithAggregation(s) => {
                    9u8.serialized_size() + s.serialized_size()
                }
            }
        }

        fn serialize_uncompressed<W: Write>(
            &self,
            mut writer: W,
        ) -> Result<(), SerializationError> {
            match self {
                Self::PoKBBSSignatureG1(s) => {
                    0u8.serialize_uncompressed(&mut writer)?;
                    s.serialize_uncompressed(&mut writer)
                }
                Self::AccumulatorMembership(s) => {
                    1u8.serialize_uncompressed(&mut writer)?;
                    s.serialize_uncompressed(&mut writer)
                }
                Self::AccumulatorNonMembership(s) => {
                    2u8.serialize_uncompressed(&mut writer)?;
                    s.serialize_uncompressed(&mut writer)
                }
                Self::PedersenCommitment(s) => {
                    3u8.serialize_uncompressed(&mut writer)?;
                    s.serialize_uncompressed(&mut writer)
                }
                Self::Saver(s) => {
                    4u8.serialize_uncompressed(&mut writer)?;
                    s.serialize_uncompressed(&mut writer)
                }
                Self::BoundCheckLegoGroth16(s) => {
                    5u8.serialize_uncompressed(&mut writer)?;
                    s.serialize_uncompressed(&mut writer)
                }
                Self::R1CSLegoGroth16(s) => {
                    6u8.serialize_uncompressed(&mut writer)?;
                    s.serialize_uncompressed(&mut writer)
                }
                Self::SaverWithAggregation(s) => {
                    7u8.serialize_uncompressed(&mut writer)?;
                    s.serialize_uncompressed(&mut writer)
                }
                Self::BoundCheckLegoGroth16WithAggregation(s) => {
                    8u8.serialize_uncompressed(&mut writer)?;
                    s.serialize_uncompressed(&mut writer)
                }
                Self::R1CSLegoGroth16WithAggregation(s) => {
                    9u8.serialize_uncompressed(&mut writer)?;
                    s.serialize_uncompressed(&mut writer)
                }
            }
        }

        fn serialize_unchecked<W: Write>(&self, mut writer: W) -> Result<(), SerializationError> {
            match self {
                Self::PoKBBSSignatureG1(s) => {
                    0u8.serialize_unchecked(&mut writer)?;
                    s.serialize_unchecked(&mut writer)
                }
                Self::AccumulatorMembership(s) => {
                    1u8.serialize_unchecked(&mut writer)?;
                    s.serialize_unchecked(&mut writer)
                }
                Self::AccumulatorNonMembership(s) => {
                    2u8.serialize_unchecked(&mut writer)?;
                    s.serialize_unchecked(&mut writer)
                }
                Self::PedersenCommitment(s) => {
                    3u8.serialize_unchecked(&mut writer)?;
                    s.serialize_unchecked(&mut writer)
                }
                Self::Saver(s) => {
                    4u8.serialize_unchecked(&mut writer)?;
                    s.serialize_unchecked(&mut writer)
                }
                Self::BoundCheckLegoGroth16(s) => {
                    5u8.serialize_unchecked(&mut writer)?;
                    s.serialize_unchecked(&mut writer)
                }
                Self::R1CSLegoGroth16(s) => {
                    6u8.serialize_unchecked(&mut writer)?;
                    s.serialize_unchecked(&mut writer)
                }
                Self::SaverWithAggregation(s) => {
                    7u8.serialize_unchecked(&mut writer)?;
                    s.serialize_unchecked(&mut writer)
                }
                Self::BoundCheckLegoGroth16WithAggregation(s) => {
                    8u8.serialize_unchecked(&mut writer)?;
                    s.serialize_unchecked(&mut writer)
                }
                Self::R1CSLegoGroth16WithAggregation(s) => {
                    9u8.serialize_unchecked(&mut writer)?;
                    s.serialize_unchecked(&mut writer)
                }
            }
        }

        fn uncompressed_size(&self) -> usize {
            match self {
                Self::PoKBBSSignatureG1(s) => 0u8.uncompressed_size() + s.uncompressed_size(),
                Self::AccumulatorMembership(s) => 1u8.uncompressed_size() + s.uncompressed_size(),
                Self::AccumulatorNonMembership(s) => {
                    2u8.uncompressed_size() + s.uncompressed_size()
                }
                Self::PedersenCommitment(s) => 3u8.uncompressed_size() + s.uncompressed_size(),
                Self::Saver(s) => 4u8.uncompressed_size() + s.uncompressed_size(),
                Self::BoundCheckLegoGroth16(s) => 5u8.uncompressed_size() + s.uncompressed_size(),
                Self::R1CSLegoGroth16(s) => 6u8.uncompressed_size() + s.uncompressed_size(),
                Self::SaverWithAggregation(s) => 7u8.uncompressed_size() + s.uncompressed_size(),
                Self::BoundCheckLegoGroth16WithAggregation(s) => {
                    8u8.uncompressed_size() + s.uncompressed_size()
                }
                Self::R1CSLegoGroth16WithAggregation(s) => {
                    9u8.uncompressed_size() + s.uncompressed_size()
                }
            }
        }
    };
}

#[macro_export]
macro_rules! impl_deserialize_statement_proof {
    () => {
        fn deserialize<R: Read>(mut reader: R) -> Result<Self, SerializationError> {
            let t: u8 = CanonicalDeserialize::deserialize(&mut reader)?;
            match t {
                0u8 => Ok(Self::PoKBBSSignatureG1(CanonicalDeserialize::deserialize(
                    &mut reader,
                )?)),
                1u8 => Ok(Self::AccumulatorMembership(
                    CanonicalDeserialize::deserialize(&mut reader)?,
                )),
                2u8 => Ok(Self::AccumulatorNonMembership(
                    CanonicalDeserialize::deserialize(&mut reader)?,
                )),
                3u8 => Ok(Self::PedersenCommitment(CanonicalDeserialize::deserialize(
                    &mut reader,
                )?)),
                4u8 => Ok(Self::Saver(CanonicalDeserialize::deserialize(&mut reader)?)),
                5u8 => Ok(Self::BoundCheckLegoGroth16(
                    CanonicalDeserialize::deserialize(&mut reader)?,
                )),
                6u8 => Ok(Self::R1CSLegoGroth16(CanonicalDeserialize::deserialize(
                    &mut reader,
                )?)),
                7u8 => Ok(Self::SaverWithAggregation(
                    CanonicalDeserialize::deserialize(&mut reader)?,
                )),
                8u8 => Ok(Self::BoundCheckLegoGroth16WithAggregation(
                    CanonicalDeserialize::deserialize(&mut reader)?,
                )),
                9u8 => Ok(Self::R1CSLegoGroth16WithAggregation(
                    CanonicalDeserialize::deserialize(&mut reader)?,
                )),
                _ => Err(SerializationError::InvalidData),
            }
        }

        fn deserialize_uncompressed<R: Read>(mut reader: R) -> Result<Self, SerializationError> {
            match u8::deserialize_uncompressed(&mut reader)? {
                0u8 => Ok(Self::PoKBBSSignatureG1(
                    CanonicalDeserialize::deserialize_uncompressed(&mut reader)?,
                )),
                1u8 => Ok(Self::AccumulatorMembership(
                    CanonicalDeserialize::deserialize_uncompressed(&mut reader)?,
                )),
                2u8 => Ok(Self::AccumulatorNonMembership(
                    CanonicalDeserialize::deserialize_uncompressed(&mut reader)?,
                )),
                3u8 => Ok(Self::PedersenCommitment(
                    CanonicalDeserialize::deserialize_uncompressed(&mut reader)?,
                )),
                4u8 => Ok(Self::Saver(CanonicalDeserialize::deserialize_uncompressed(
                    &mut reader,
                )?)),
                5u8 => Ok(Self::BoundCheckLegoGroth16(
                    CanonicalDeserialize::deserialize_uncompressed(&mut reader)?,
                )),
                6u8 => Ok(Self::R1CSLegoGroth16(
                    CanonicalDeserialize::deserialize_uncompressed(&mut reader)?,
                )),
                7u8 => Ok(Self::SaverWithAggregation(
                    CanonicalDeserialize::deserialize_uncompressed(&mut reader)?,
                )),
                8u8 => Ok(Self::BoundCheckLegoGroth16WithAggregation(
                    CanonicalDeserialize::deserialize_uncompressed(&mut reader)?,
                )),
                9u8 => Ok(Self::R1CSLegoGroth16WithAggregation(
                    CanonicalDeserialize::deserialize_uncompressed(&mut reader)?,
                )),
                _ => Err(SerializationError::InvalidData),
            }
        }

        fn deserialize_unchecked<R: Read>(mut reader: R) -> Result<Self, SerializationError> {
            match u8::deserialize_unchecked(&mut reader)? {
                0u8 => Ok(Self::PoKBBSSignatureG1(
                    CanonicalDeserialize::deserialize_unchecked(&mut reader)?,
                )),
                1u8 => Ok(Self::AccumulatorMembership(
                    CanonicalDeserialize::deserialize_unchecked(&mut reader)?,
                )),
                2u8 => Ok(Self::AccumulatorNonMembership(
                    CanonicalDeserialize::deserialize_unchecked(&mut reader)?,
                )),
                3u8 => Ok(Self::PedersenCommitment(
                    CanonicalDeserialize::deserialize_unchecked(&mut reader)?,
                )),
                4u8 => Ok(Self::Saver(CanonicalDeserialize::deserialize_unchecked(
                    &mut reader,
                )?)),
                5u8 => Ok(Self::BoundCheckLegoGroth16(
                    CanonicalDeserialize::deserialize_unchecked(&mut reader)?,
                )),
                6u8 => Ok(Self::R1CSLegoGroth16(
                    CanonicalDeserialize::deserialize_unchecked(&mut reader)?,
                )),
                7u8 => Ok(Self::SaverWithAggregation(
                    CanonicalDeserialize::deserialize_unchecked(&mut reader)?,
                )),
                8u8 => Ok(Self::BoundCheckLegoGroth16WithAggregation(
                    CanonicalDeserialize::deserialize_unchecked(&mut reader)?,
                )),
                9u8 => Ok(Self::R1CSLegoGroth16WithAggregation(
                    CanonicalDeserialize::deserialize_unchecked(&mut reader)?,
                )),
                _ => Err(SerializationError::InvalidData),
            }
        }
    };
}

>>>>>>> ff64b8c8
use dock_crypto_utils::impl_for_groth16_struct;

impl_for_groth16_struct!(LegoProvingKeyBytes);

impl_for_groth16_struct!(LegoVerifyingKeyBytes);

impl_for_groth16_struct!(ProofBytes);
impl_for_groth16_struct!(LegoProofBytes);

impl_for_groth16_struct!(R1CSBytes);<|MERGE_RESOLUTION|>--- conflicted
+++ resolved
@@ -216,8 +216,6 @@
     };
 }
 
-<<<<<<< HEAD
-=======
 #[macro_export]
 macro_rules! impl_serialize_statement_proof {
     () => {
@@ -513,7 +511,6 @@
     };
 }
 
->>>>>>> ff64b8c8
 use dock_crypto_utils::impl_for_groth16_struct;
 
 impl_for_groth16_struct!(LegoProvingKeyBytes);
